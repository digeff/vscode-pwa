--- conflicted
+++ resolved
@@ -331,12 +331,6 @@
    * Launch options to boot a server.
    */
   server: INodeLaunchConfiguration | ITerminalLaunchConfiguration | null;
-<<<<<<< HEAD
-
-  /**
-   * (Edge only) Enable web view debugging.
-   */
-  useWebView: boolean;
 
   /**
    * WebSocket (`ws://`) address of the inspector. It's a template string that
@@ -350,8 +344,6 @@
    *    the original URL is `https`, or `ws` otherwise.
    */
   inspectUri?: string | null;
-=======
->>>>>>> e1df26f0
 }
 
 /**
